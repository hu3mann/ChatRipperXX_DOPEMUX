[build-system]
requires = ["hatchling"]
build-backend = "hatchling.build"

[project]
name = "chatx"
version = "0.1.0"
description = "Privacy-focused, local-first CLI tool for forensic chat analysis"
readme = "README.md"
license = {text = "MIT"}
requires-python = ">=3.11"
authors = [
    {name = "Dopemux-ChatRipperXX Contributors"}
]
keywords = ["chat", "forensic", "privacy", "local-first", "cli"]
classifiers = [
    "Development Status :: 3 - Alpha",
    "Environment :: Console",
    "Intended Audience :: Developers",
    "Intended Audience :: System Administrators",
    "License :: OSI Approved :: MIT License",
    "Operating System :: OS Independent",
    "Programming Language :: Python :: 3",
    "Programming Language :: Python :: 3.11",
    "Programming Language :: Python :: 3.12",
    "Topic :: Communications :: Chat",
    "Topic :: System :: Archiving",
    "Topic :: Security",
    "Typing :: Typed",
]

dependencies = [
    "pydantic>=2.5.0",
    "click>=8.1.0",
    "rich>=13.0.0",
    "typer>=0.9.0",
    "sqlalchemy>=2.0.0",
    "python-dateutil>=2.8.0",
    "pathvalidate>=3.0.0",
    "jsonschema>=4.0.0",
<<<<<<< HEAD
    "pillow>=11.0.0",
    "pillow-heif>=1.1.0",
=======
    "Pillow>=10.0.0",
>>>>>>> 56185dca
]

[project.optional-dependencies]
llm = [
    "openai>=1.0.0",
    "anthropic>=0.8.0",
    "chromadb>=0.4.0",
]
local-llm = [
    "ollama>=0.1.0",
]
wave3 = [
    "chromadb>=0.4.15",
    "ollama>=0.3.0", 
    "sentence-transformers>=2.2.2",
    "torch>=2.0.0",
    "numpy>=1.24.0",
    "scikit-learn>=1.3.0",
    "httpx>=0.25.0",
    "tenacity>=8.2.0",
]
dev = [
    "pytest>=7.0.0",
    "pytest-cov>=4.0.0",
    "pytest-asyncio>=0.21.0",
    "mypy>=1.7.0",
    "ruff>=0.1.6",
    "pre-commit>=3.5.0",
    "mkdocs-material>=9.0.0",
    "types-jsonschema>=4.0.0",
]

[project.urls]
Homepage = "https://github.com/hue/Dopemux-ChatRipperXX"
Documentation = "https://hue.github.io/Dopemux-ChatRipperXX"
Repository = "https://github.com/hue/Dopemux-ChatRipperXX.git"
Issues = "https://github.com/hue/Dopemux-ChatRipperXX/issues"

[project.scripts]
chatx = "chatx.cli.main:cli"

[tool.hatch.build.targets.wheel]
packages = ["src/chatx"]

[tool.hatch.build.targets.sdist]
include = [
    "/src",
    "/schemas",
    "/docs",
    "/tests",
    "pyproject.toml",
]

[tool.ruff]
line-length = 100
target-version = "py311"
src = ["src", "tests"]

[tool.ruff.lint]
select = [
    "E",   # pycodestyle errors
    "W",   # pycodestyle warnings
    "F",   # Pyflakes
    "I",   # isort
    "B",   # flake8-bugbear
    "C4",  # flake8-comprehensions
    "UP",  # pyupgrade
    "ARG", # flake8-unused-arguments
    "SIM", # flake8-simplify
    "TCH", # flake8-type-checking
]
ignore = [
    "E501",  # line too long, handled by formatter
    "B008",  # do not perform function calls in argument defaults
]

[tool.ruff.lint.per-file-ignores]
"tests/**/*" = ["ARG", "S101", "PLR2004"]

[tool.mypy]
python_version = "3.11"
warn_unused_configs = true
disallow_untyped_defs = true
check_untyped_defs = true
no_implicit_optional = true
warn_redundant_casts = true
warn_return_any = true
warn_unreachable = true
strict_equality = true
show_error_codes = true

[[tool.mypy.overrides]]
module = [
    "chromadb.*",
    "ollama.*",
]
ignore_missing_imports = true

[tool.pytest.ini_options]
testpaths = ["tests"]
python_files = ["test_*.py", "*_test.py"]
python_classes = ["Test*"]
python_functions = ["test_*"]
markers = [
    "perf: performance smoke tests (opt-in)",
]
addopts = [
    "--strict-markers",
    "--disable-warnings",
    "--cov=src/chatx",
    "--cov-report=term-missing",
    "--cov-report=html",
    "--cov-fail-under=60",
]

[tool.coverage.run]
source = ["src/chatx"]
omit = [
  "tests/*",
  "src/chatx/__main__.py",
  "src/chatx/redaction/*",
  "src/chatx/transformers/*",
  "src/chatx/enrichment/*",
  "src/chatx/transcribe/local_whisper.py",
  "src/chatx/schemas/validator.py",
  "src/chatx/indexing/*",
]

[tool.coverage.report]
exclude_lines = [
    "pragma: no cover",
    "def __repr__",
    "if self.debug:",
    "if settings.DEBUG",
    "raise AssertionError",
    "raise NotImplementedError",
    "if 0:",
    "if __name__ == .__main__.:",
    "class .*\\bProtocol\\):",
    "@(abc\\.)?abstractmethod",
]<|MERGE_RESOLUTION|>--- conflicted
+++ resolved
@@ -38,12 +38,9 @@
     "python-dateutil>=2.8.0",
     "pathvalidate>=3.0.0",
     "jsonschema>=4.0.0",
-<<<<<<< HEAD
-    "pillow>=11.0.0",
+]   "pillow>=11.0.0",
     "pillow-heif>=1.1.0",
-=======
-    "Pillow>=10.0.0",
->>>>>>> 56185dca
+
 ]
 
 [project.optional-dependencies]
