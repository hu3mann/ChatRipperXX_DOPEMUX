--- conflicted
+++ resolved
@@ -63,7 +63,6 @@
         except Exception as e:
             logger.warning(f"Failed to validate iMessage database: {e}")
             return False
-<<<<<<< HEAD
     
     def _convert_apple_timestamp(self, ts: Optional[float]) -> Optional[datetime]:
         """
@@ -75,53 +74,22 @@
           - seconds (e.g., 123456789)
           - microseconds (e.g., 123456789000000)
           - nanoseconds (e.g., 1234567890000000000)
-=======
-
-    def _convert_apple_timestamp(self, timestamp: float | None) -> datetime | None:
-        """Convert Apple epoch timestamp to UTC datetime.
-        
-        Args:
-            timestamp: Apple epoch timestamp (may be seconds or nanoseconds)
-            
-        Returns:
-            UTC datetime or None if timestamp is invalid
->>>>>>> 022f1013
         """
         if ts in (None, 0):
             return None
-
-<<<<<<< HEAD
-        try:
-            value = int(ts)
-        except (TypeError, ValueError):
-            return None
-
-        # Heuristics based on magnitude to infer unit
-        # < 1e11 -> seconds (covers reasonable ranges)
-        # < 1e15 -> microseconds
-        # >= 1e15 -> nanoseconds
-        if value < 1_00_000_000_000:  # ~3,170 years in seconds; ample headroom
-            seconds = float(value)
-        elif value < 1_000_000_000_000_000:  # microseconds
-            seconds = value / 1_000_000.0
-        else:  # nanoseconds
-            seconds = value / 1_000_000_000.0
-
-        return APPLE_EPOCH + datetime.timedelta(seconds=seconds)
-    
-=======
+            
         # Determine if timestamp is in nanoseconds or seconds
         if abs(timestamp) >= 1e11:
             # Nanoseconds - divide by 1 billion
             timestamp = timestamp / 1_000_000_000
-
+            
         try:
-            return APPLE_EPOCH + timedelta(seconds=timestamp)
-        except (ValueError, OSError, OverflowError) as e:
+            return APPLE_EPOCH.replace(tzinfo=timezone.utc) + \
+                   datetime.fromtimestamp(timestamp, tz=timezone.utc).utctimetuple()
+        except (ValueError, OSError) as e:
             logger.warning(f"Failed to convert timestamp {timestamp}: {e}")
             return None
-
->>>>>>> 022f1013
+    
     def _copy_database(self) -> Path:
         """Copy database to temporary location to avoid file locks.
         
