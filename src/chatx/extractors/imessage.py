"""iMessage extractor for macOS/iOS chat.db SQLite databases."""

import plistlib
import shutil
import sqlite3
import tempfile
from collections.abc import Iterator
from datetime import UTC, datetime
from pathlib import Path
from typing import Any, cast

from chatx.extractors.base import BaseExtractor, ExtractionError
from chatx.schemas.message import Attachment, CanonicalMessage, Reaction, SourceRef
from chatx.utils.logging import get_logger

logger = get_logger(__name__)

# Apple epoch starts at 2001-01-01T00:00:00Z
APPLE_EPOCH = datetime(2001, 1, 1, tzinfo=UTC)

# Reaction type mappings
REACTION_TYPES = {
    2000: "love",
    2001: "like",
    2002: "dislike",
    2003: "laugh",
    2004: "emphasize",
    2005: "question",
}


class IMessageExtractor(BaseExtractor):
    """Extract messages from iMessage chat.db SQLite database.
    
    Implements the iMessage specification with support for:
    - Message extraction with proper Apple epoch conversion
    - Reaction folding into target messages
    - Reply chain resolution
    - Attachment metadata extraction
    - Lossless source_meta preservation
    """

    @property
    def platform(self) -> str:
        return "imessage"

    def validate_source(self) -> bool:
        """Validate that source is an iMessage database."""
        if not self.source_path.suffix == '.db':
            return False

        try:
            with sqlite3.connect(self.source_path) as conn:
                cursor = conn.cursor()
                # Check for required iMessage tables
                cursor.execute(
                    """
                    SELECT name FROM sqlite_master
                    WHERE type='table' AND name IN ('message', 'chat', 'handle')
                    """
                )
                tables = {row[0] for row in cursor.fetchall()}
                return {'message', 'chat', 'handle'}.issubset(tables)
        except Exception as e:
            logger.warning(f"Failed to validate iMessage database: {e}")
            return False
    
    def _decode_attributed_body(self, attributed_body: bytes | memoryview | None) -> str | None:
        """Best‑effort decode of attributedBody to extract plain text.

        Tries plist parsing (binary or XML) first, then falls back to a UTF‑8
        heuristic. If no meaningful text is found, returns a placeholder to
        indicate attributed content is present.
        """
        if not attributed_body:
            return None

        try:
<<<<<<< HEAD
            if isinstance(attributed_body, memoryview):
                attributed_body = attributed_body.tobytes()

            # Attempt plist parsing (handles both binary and XML)
=======
            # Try plist parsing first (handles both binary and XML plists)
>>>>>>> 56185dca
            try:
                data = plistlib.loads(attributed_body)
                text_candidate = self._extract_text_from_nested(data)
                if text_candidate:
                    return text_candidate
            except Exception as e:
                logger.debug(f"attributedBody plist parse failed: {e}")
<<<<<<< HEAD
=======
                if attributed_body.startswith(b"bplist00"):
                    return "[ATTRIBUTED_BODY_CONTENT]"
>>>>>>> 56185dca

            # Heuristic UTF‑8 scan as fallback
            decoded = attributed_body.decode("utf-8", errors="ignore")
            cleaned = ' '.join(''.join(
                ch if ch.isprintable() else ' ' for ch in decoded
            ).split())
            if cleaned and not cleaned.lower().startswith("bplist"):
                return cleaned
        except Exception as e:
            logger.warning(f"Failed to decode attributedBody: {e}")
            return "[ATTRIBUTED_BODY_CONTENT]"

        return "[ATTRIBUTED_BODY_CONTENT]"
    
    def _decode_message_summary_info(self, conn: sqlite3.Connection, msg_rowid: int) -> str | None:
        """Best‑effort decode of iOS 16+ message_summary_info (edited messages)."""
        try:
            cursor = conn.cursor()
            cursor.execute(
                "SELECT content FROM message_summary_info WHERE message_rowid = ?",
                (msg_rowid,)
            )
            row = cursor.fetchone()
            if not row or not row[0]:
                return None

            blob = row[0]
<<<<<<< HEAD
            if isinstance(blob, memoryview):
                blob = blob.tobytes()

            if isinstance(blob, (bytes, bytearray)):
                try:
                    data = plistlib.loads(bytes(blob))
                    text_candidate = self._extract_text_from_nested(data)
                    if text_candidate:
                        return text_candidate
                except Exception as e:
                    logger.debug(f"message_summary_info plist parse failed: {e}")

                # Fallback: UTF‑8 heuristic
                try:
                    decoded = bytes(blob).decode("utf-8", errors="ignore")
                    cleaned = ' '.join(decoded.split())
                    if cleaned and not cleaned.lower().startswith("bplist"):
                        return cleaned
                except Exception:
                    pass
                return "[EDITED_MESSAGE_CONTENT]"
=======
            raw = bytes(blob) if isinstance(blob, bytes | bytearray) else str(blob).encode("utf-8")
            # Prefer plist parsing when possible (handles binary and XML)
            try:
                data = plistlib.loads(raw)
                text_candidate = self._extract_text_from_nested(data)
                if text_candidate:
                    return text_candidate
            except Exception as e:
                logger.debug(f"message_summary_info plist parse failed: {e}")
                if raw.startswith(b"bplist00"):
                    return "[EDITED_MESSAGE_CONTENT]"

            # Fallback: UTF‑8 heuristic
            try:
                decoded = raw.decode("utf-8", errors="ignore")
                cleaned = ' '.join(decoded.split())
                return cleaned if cleaned else None
            except Exception:
                return None
>>>>>>> 56185dca
        except Exception as e:
            logger.warning(f"Failed to decode message_summary_info: {e}")
            return None
    
    def _extract_message_text(
        self, conn: sqlite3.Connection, msg_data: dict[str, Any]
    ) -> str | None:
        """Extract message text using modern format-aware approach.

        Handles the evolution of iMessage text storage:
        1. Legacy: Plain text in 'text' column (including None and empty strings)
        2. macOS Ventura+: Encoded in 'attributedBody' column
        3. iOS 16+: Edited messages in 'message_summary_info' table

        Args:
            conn: SQLite connection
            msg_data: Raw message row data

        Returns:
            Extracted message text or None
        """
        msg_rowid = msg_data.get('msg_rowid')
        logger.debug(f"Extracting text for message {msg_rowid}")
        
        # 1. Check legacy text column first (including None and empty strings)
        body = cast(str | None, msg_data.get("body"))
        logger.debug(f"Message {msg_rowid}: body = {body!r} (type: {type(body)})")
        if body is not None:  # Explicitly check for None to allow empty strings
            return body
            
        # 2. Try attributedBody for macOS Ventura+ messages
        body_rich = msg_data.get('body_rich')
        logger.debug(f"Message {msg_rowid}: body_rich = {body_rich!r}")
        if body_rich:
            decoded_text = self._decode_attributed_body(body_rich)
            logger.debug(f"Message {msg_rowid}: decoded_attributed_body = {decoded_text!r}")
            if decoded_text:
                return decoded_text
                
        # 3. Try message_summary_info for iOS 16+ edited messages
        if msg_rowid:
            summary_text = self._decode_message_summary_info(conn, msg_rowid)
            logger.debug(f"Message {msg_rowid}: decoded_summary_info = {summary_text!r}")
            if summary_text:
                return summary_text
                
        # 4. Return None if no text found in any format
        logger.debug(f"Message {msg_rowid}: returning None")
        return None

    def _convert_apple_timestamp(self, ts: float | None) -> datetime | None:
        """Convert Apple timestamp to UTC datetime using shared helper."""
        from chatx.imessage.time import to_iso_utc
        iso = to_iso_utc(ts)
        if not iso:
            return None
        # Normalize 'Z' to +00:00 for parsing
        return datetime.fromisoformat(iso.replace('Z', '+00:00'))

    def _extract_text_from_nested(self, obj: Any) -> str | None:
        """Search nested structures for plausible text and return the longest string.

        Traverses dicts/lists and prefers common text keys when available.
        """
        best: str | None = None

        def consider(s: str | None) -> None:
            nonlocal best
            if not s:
                return
            s_trim = ' '.join(s.split())
            if not s_trim:
                return
            if best is None or len(s_trim) > len(best):
                best = s_trim

        try:
            if isinstance(obj, str):
                consider(obj)
            elif isinstance(obj, dict):
                # Check likely keys first
                for k in ("string", "text", "body", "summary", "NS.string"):
                    v = obj.get(k)
                    if isinstance(v, str):
                        consider(v)
                for v in obj.values():
                    res = self._extract_text_from_nested(v)
                    if isinstance(res, str):
                        consider(res)
            elif isinstance(obj, list | tuple | set):
                for v in obj:
                    res = self._extract_text_from_nested(v)
                    if isinstance(res, str):
                        consider(res)
        except Exception:
            pass

        return best
    
    def _copy_database(self) -> Path:
        """Copy database to temporary location to avoid file locks.
        
        Returns:
            Path to temporary database copy
        """
        temp_dir = Path(tempfile.mkdtemp(prefix="chatx_imessage_"))
        temp_db = temp_dir / "chat.db"

        # Copy main database
        shutil.copy2(self.source_path, temp_db)

        # Copy WAL file if present
        wal_path = self.source_path.with_suffix('.db-wal')
        if wal_path.exists():
            temp_wal = temp_db.with_suffix('.db-wal')
            shutil.copy2(wal_path, temp_wal)

        # Copy SHM file if present
        shm_path = self.source_path.with_suffix('.db-shm')
        if shm_path.exists():
            temp_shm = temp_db.with_suffix('.db-shm')
            shutil.copy2(shm_path, temp_shm)

        return temp_db

    def _fetch_raw_messages(self, conn: sqlite3.Connection) -> list[dict[str, Any]]:
        """Fetch all messages with joins to related tables.
        
        Args:
            conn: SQLite connection
            
        Returns:
            List of raw message dictionaries
        """
        cursor = conn.cursor()

        # Determine if the message table includes the Ventura `attributedBody` column
        cursor.execute("PRAGMA table_info(message)")
        msg_columns = {row[1] for row in cursor.fetchall()}
        body_rich_select = (
            "m.attributedBody as body_rich,"
            if "attributedBody" in msg_columns
            else "NULL as body_rich,"
        )

        def col(name: str, alias: str) -> str:
            return f"m.{name} as {alias}" if name in msg_columns else f"NULL as {alias}"

        order_column = "m.date" if "date" in msg_columns else "m.ROWID"

        handle_join = (
            "LEFT JOIN handle h ON h.ROWID = m.handle_id"
            if "handle_id" in msg_columns
            else ""
        )
        handle_resolved_select = (
            "h.id as handle_id_resolved"
            if "handle_id" in msg_columns
            else "NULL as handle_id_resolved"
        )

        query = f"""
        SELECT
          m.ROWID as msg_rowid,
          m.guid as msg_guid,
          m.text as body,
          {body_rich_select}
          {col('is_from_me', 'is_me')},
          {col('handle_id', 'handle_id')},
          {col('service', 'service')},
          {col('date', 'date_raw')},
          {col('associated_message_guid', 'assoc_guid')},
          {col('associated_message_type', 'assoc_type')},
          {col('cache_has_attachments', 'has_attachments')},
          {col('balloon_bundle_id', 'balloon_bundle_id')},
          c.guid as chat_guid,
          {handle_resolved_select}
        FROM message m
        LEFT JOIN chat_message_join cmj ON cmj.message_id = m.ROWID
        LEFT JOIN chat c ON c.ROWID = cmj.chat_id
        {handle_join}
        ORDER BY {order_column} ASC
        """

        cursor.execute(query)

        columns = [description[0] for description in cursor.description]
        return [dict(zip(columns, row, strict=False)) for row in cursor.fetchall()]

    def _fetch_attachments(self, conn: sqlite3.Connection, msg_rowid: int) -> list[Attachment]:
        """Fetch attachments for a specific message.
        
        Args:
            conn: SQLite connection
            msg_rowid: Message ROWID
            
        Returns:
            List of Attachment objects
        """
        query = """
        SELECT
          a.filename,
          a.uti,
          a.mime_type,
          a.transfer_name,
          a.total_bytes,
          a.created_date,
          a.start_date,
          a.user_info
        FROM message_attachment_join maj
        JOIN attachment a ON maj.attachment_id = a.ROWID
        WHERE maj.message_id = ?
        """

        cursor = conn.cursor()
        try:
            cursor.execute(query, (msg_rowid,))
        except sqlite3.OperationalError:
            # Attachment tables not present in minimal databases
            return []

        attachments = []
        for row in cursor.fetchall():
            (
                filename,
                uti,
                mime_type,
                transfer_name,
                total_bytes,
                created_date,
                start_date,
                user_info,
            ) = row

            # Determine attachment type from UTI or filename
            att_type = "unknown"
            if uti:
                uti_lower = uti.lower()
                if ("image" in uti_lower or "jpeg" in uti_lower or "png" in uti_lower or
                    "gif" in uti_lower or "tiff" in uti_lower or "heic" in uti_lower):
                    att_type = "image"
                elif ("video" in uti_lower or "movie" in uti_lower or "mpeg" in uti_lower or
                      "mp4" in uti_lower or "quicktime" in uti_lower):
                    att_type = "video"
                elif "audio" in uti_lower or "mp3" in uti_lower or "wav" in uti_lower:
                    att_type = "audio"
                else:
                    att_type = "file"
            elif filename and '.' in filename:
                ext = filename.split('.')[-1].lower()
                if ext in {'jpg', 'jpeg', 'png', 'gif', 'bmp', 'tiff', 'webp', 'heic'}:
                    att_type = "image"
                elif ext in {'mp4', 'mov', 'avi', 'mkv', 'wmv', 'm4v'}:
                    att_type = "video"
                elif ext in {'mp3', 'wav', 'aac', 'm4a', 'flac', 'ogg'}:
                    att_type = "audio"
                else:
                    att_type = "file"

            attachment = Attachment(
                type=att_type,  # type: ignore
                filename=filename or transfer_name or "unknown",
                mime_type=mime_type,
                uti=uti,
                transfer_name=transfer_name,
            )
            attachments.append(attachment)

        return attachments

    def _group_reactions(
        self, raw_messages: list[dict[str, Any]]
    ) -> tuple[list[dict[str, Any]], dict[str, list[Reaction]]]:
        """Group reactions by target message and filter out reaction rows.
        
        Args:
            raw_messages: List of raw message dictionaries
            
        Returns:
            Tuple of (non-reaction messages, reactions grouped by target guid)
        """
        reactions_by_target: dict[str, list[Reaction]] = {}
        non_reaction_messages = []

        for msg in raw_messages:
            assoc_type = msg.get('assoc_type')
            assoc_guid = msg.get('assoc_guid')

            # Check if this is a reaction (tapback)
            if assoc_type in REACTION_TYPES and assoc_guid:
                # This is a reaction - fold it into target message
                reaction_kind = REACTION_TYPES[assoc_type]

                # Determine sender
                if msg['is_me']:
                    sender = "Me"
                else:
                    sender = msg.get('handle_id_resolved', 'Unknown')

                # Convert timestamp
                timestamp = self._convert_apple_timestamp(msg['date_raw'])
                if timestamp is None:
                    timestamp = datetime.now(UTC)

                reaction = Reaction(
                    from_=sender,  # type: ignore
                    kind=reaction_kind,
                    ts=timestamp
                )

                if assoc_guid not in reactions_by_target:
                    reactions_by_target[assoc_guid] = []
                reactions_by_target[assoc_guid].append(reaction)

                self.report.reactions_folded += 1

            else:
                # Regular message
                non_reaction_messages.append(msg)

        return non_reaction_messages, reactions_by_target

    def _build_guid_to_rowid_map(self, messages: list[dict[str, Any]]) -> dict[str, str]:
        """Build mapping from message GUID to ROWID for reply resolution.
        
        Args:
            messages: List of message dictionaries
            
        Returns:
            Dictionary mapping GUID to string ROWID
        """
        return {msg['msg_guid']: str(msg['msg_rowid']) for msg in messages if msg.get('msg_guid')}

    def extract_messages(self) -> Iterator[CanonicalMessage]:
        """Extract messages from iMessage database."""
        if not self.validate_source():
            raise ExtractionError(f"Invalid iMessage database: {self.source_path}")

        # Copy database to temporary location
        temp_db = self._copy_database()

        try:
            with sqlite3.connect(temp_db) as conn:
                # Fetch all raw messages
                raw_messages = self._fetch_raw_messages(conn)
                logger.info(f"Found {len(raw_messages)} raw messages")

                # Group reactions and filter out reaction messages
                messages, reactions_by_target = self._group_reactions(raw_messages)
                logger.info(f"Grouped {self.report.reactions_folded} reactions")

                # Build GUID to ROWID mapping for reply resolution
                guid_to_rowid = self._build_guid_to_rowid_map(messages)

                # Process each message
                for msg in messages:
                    try:
                        # Convert timestamp
                        timestamp = self._convert_apple_timestamp(msg['date_raw'])
                        if timestamp is None:
                            timestamp = datetime.now(UTC)

                        # Determine sender
                        if msg['is_me']:
                            sender = "Me"
                            sender_id = "me"
                        else:
                            handle = msg.get('handle_id_resolved') or 'Unknown'
                            sender = handle
                            sender_id = handle.lower() if handle else "unknown"

                        # Handle replies
                        reply_to_msg_id = None
                        assoc_guid = msg.get('assoc_guid')
                        assoc_type = msg.get('assoc_type')

                        if assoc_guid and assoc_type not in REACTION_TYPES:
                            # This might be a reply
                            if assoc_guid in guid_to_rowid:
                                reply_to_msg_id = guid_to_rowid[assoc_guid]
                            else:
                                # Unresolved reply - track in source_meta
                                self.report.unresolved_replies += 1

                        # Get reactions for this message
                        msg_reactions = reactions_by_target.get(msg['msg_guid'], [])

                        # Fetch attachments
                        attachments = self._fetch_attachments(conn, msg['msg_rowid'])

                        # Build source_meta with all original fields
                        source_meta = {
                            'msg_rowid': msg['msg_rowid'],
                            'service': msg.get('service'),
                            'assoc_guid': msg.get('assoc_guid'),
                            'assoc_type': msg.get('assoc_type'),
                            'has_attachments': msg.get('has_attachments'),
                            'balloon_bundle_id': msg.get('balloon_bundle_id'),
                            'body_rich': msg.get('body_rich'),
                        }

                        # Remove None values
                        source_meta = {k: v for k, v in source_meta.items() if v is not None}

                        # Extract text using format-aware approach
                        message_text = self._extract_message_text(conn, msg)

                        # Create canonical message
                        canonical_msg = CanonicalMessage(
                            msg_id=str(msg['msg_rowid']),
                            conv_id=msg.get('chat_guid', 'unknown'),
                            platform="imessage",
                            timestamp=timestamp,
                            sender=sender,
                            sender_id=sender_id,
                            is_me=bool(msg['is_me']),
                            text=message_text,
                            reply_to_msg_id=reply_to_msg_id,
                            reactions=msg_reactions,
                            attachments=attachments,
                            source_ref=SourceRef(
                                guid=msg.get('chat_guid'),
                                path=str(self.source_path)
                            ),
                            source_meta=source_meta
                        )

                        yield canonical_msg

                    except Exception as e:
                        error_msg = (
                            f"Failed to process message {msg.get('msg_rowid', 'unknown')}: {e}"
                        )
                        logger.error(error_msg)
                        self.report.errors.append(error_msg)
                        continue

        finally:
            # Clean up temporary database
            try:
                shutil.rmtree(temp_db.parent)
            except Exception as e:
                logger.warning(f"Failed to clean up temp database: {e}")<|MERGE_RESOLUTION|>--- conflicted
+++ resolved
@@ -76,14 +76,11 @@
             return None
 
         try:
-<<<<<<< HEAD
             if isinstance(attributed_body, memoryview):
                 attributed_body = attributed_body.tobytes()
 
             # Attempt plist parsing (handles both binary and XML)
-=======
-            # Try plist parsing first (handles both binary and XML plists)
->>>>>>> 56185dca
+
             try:
                 data = plistlib.loads(attributed_body)
                 text_candidate = self._extract_text_from_nested(data)
@@ -91,11 +88,6 @@
                     return text_candidate
             except Exception as e:
                 logger.debug(f"attributedBody plist parse failed: {e}")
-<<<<<<< HEAD
-=======
-                if attributed_body.startswith(b"bplist00"):
-                    return "[ATTRIBUTED_BODY_CONTENT]"
->>>>>>> 56185dca
 
             # Heuristic UTF‑8 scan as fallback
             decoded = attributed_body.decode("utf-8", errors="ignore")
@@ -123,7 +115,6 @@
                 return None
 
             blob = row[0]
-<<<<<<< HEAD
             if isinstance(blob, memoryview):
                 blob = blob.tobytes()
 
@@ -145,27 +136,7 @@
                 except Exception:
                     pass
                 return "[EDITED_MESSAGE_CONTENT]"
-=======
-            raw = bytes(blob) if isinstance(blob, bytes | bytearray) else str(blob).encode("utf-8")
-            # Prefer plist parsing when possible (handles binary and XML)
-            try:
-                data = plistlib.loads(raw)
-                text_candidate = self._extract_text_from_nested(data)
-                if text_candidate:
-                    return text_candidate
-            except Exception as e:
-                logger.debug(f"message_summary_info plist parse failed: {e}")
-                if raw.startswith(b"bplist00"):
-                    return "[EDITED_MESSAGE_CONTENT]"
-
-            # Fallback: UTF‑8 heuristic
-            try:
-                decoded = raw.decode("utf-8", errors="ignore")
-                cleaned = ' '.join(decoded.split())
-                return cleaned if cleaned else None
-            except Exception:
-                return None
->>>>>>> 56185dca
+
         except Exception as e:
             logger.warning(f"Failed to decode message_summary_info: {e}")
             return None
