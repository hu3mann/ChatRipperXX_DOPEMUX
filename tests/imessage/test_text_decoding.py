"""Unit tests for iMessage text decoding helpers.

Covers:
- attributedBody decoding via binary plist and UTF-8 heuristic
- message_summary_info decoding via binary plist and UTF-8 heuristic
"""

import plistlib
import sqlite3
from pathlib import Path

from chatx.extractors.imessage import IMessageExtractor


def test_decode_attributed_body_plist(tmp_path: Path) -> None:
    db_path = tmp_path / "chat.db"
    db_path.touch()
    extractor = IMessageExtractor(db_path)
    payload = plistlib.dumps({"string": "Hello world"})
    text = extractor._decode_attributed_body(payload)
    assert text == "Hello world"


def test_decode_attributed_body_utf8_fallback(tmp_path: Path) -> None:
    db_path = tmp_path / "chat.db"
    db_path.touch()
    extractor = IMessageExtractor(db_path)
<<<<<<< HEAD
    payload = "Some utf8 text with ✓".encode("utf-8")
=======
    payload = "Some utf8 text with ✓".encode()
>>>>>>> 56185dca
    text = extractor._decode_attributed_body(payload)
    assert "Some utf8 text" in (text or "")


def test_decode_message_summary_info_plist(tmp_path: Path) -> None:
    # Create temp sqlite DB with message_summary_info table
    db_path = tmp_path / "msi.db"
    conn = sqlite3.connect(db_path)
    try:
        conn.execute(
            "CREATE TABLE message_summary_info (message_rowid INTEGER, content BLOB)"
        )
        payload = plistlib.dumps({"text": "Edited content"})
        conn.execute(
            "INSERT INTO message_summary_info VALUES (?, ?)",
            (1, payload),
        )
        conn.commit()

        extractor = IMessageExtractor(db_path)
        text = extractor._decode_message_summary_info(conn, 1)
        assert text == "Edited content"
    finally:
        conn.close()


def test_decode_message_summary_info_utf8(tmp_path: Path) -> None:
    db_path = tmp_path / "msi2.db"
    conn = sqlite3.connect(db_path)
    try:
        conn.execute(
            "CREATE TABLE message_summary_info (message_rowid INTEGER, content BLOB)"
        )
        payload = b"Raw edited"
        conn.execute(
            "INSERT INTO message_summary_info VALUES (?, ?)", (42, payload)
        )
        conn.commit()

        extractor = IMessageExtractor(db_path)
        text = extractor._decode_message_summary_info(conn, 42)
        assert text == "Raw edited"
    finally:
        conn.close()
<|MERGE_RESOLUTION|>--- conflicted
+++ resolved
@@ -25,11 +25,7 @@
     db_path = tmp_path / "chat.db"
     db_path.touch()
     extractor = IMessageExtractor(db_path)
-<<<<<<< HEAD
     payload = "Some utf8 text with ✓".encode("utf-8")
-=======
-    payload = "Some utf8 text with ✓".encode()
->>>>>>> 56185dca
     text = extractor._decode_attributed_body(payload)
     assert "Some utf8 text" in (text or "")
 
